from .alexnet import AlexNet
from .vgg import VGG, make_vgg_layer
from .resnet import ResNet, make_res_layer
from .weight_init import xavier_init, normal_init, uniform_init, kaiming_init

<<<<<<< HEAD
__all__ = ['AlexNet',
           'VGG', 'make_vgg_layer',
           'ResNet', 'make_res_layer']
=======
__all__ = [
    'ResNet', 'make_res_layer', 'xavier_init', 'normal_init', 'uniform_init',
    'kaiming_init'
]
>>>>>>> 9af1a2b0
<|MERGE_RESOLUTION|>--- conflicted
+++ resolved
@@ -3,13 +3,8 @@
 from .resnet import ResNet, make_res_layer
 from .weight_init import xavier_init, normal_init, uniform_init, kaiming_init
 
-<<<<<<< HEAD
-__all__ = ['AlexNet',
-           'VGG', 'make_vgg_layer',
-           'ResNet', 'make_res_layer']
-=======
 __all__ = [
+    'AlexNet', 'VGG', 'make_vgg_layer',
     'ResNet', 'make_res_layer', 'xavier_init', 'normal_init', 'uniform_init',
     'kaiming_init'
-]
->>>>>>> 9af1a2b0
+]